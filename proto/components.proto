syntax = "proto2";

package tec.proto;

message Renderable {
	optional string shader_name = 1;
	optional string mesh_name = 2;
	optional bool hidden = 3;
}

message Position {
	message CenterOffset {
		optional float x = 1;
		optional float y = 2;
		optional float z = 3;
	}
	optional float x = 1;
	optional float y = 2;
	optional float z = 3;
	optional CenterOffset offset = 4;
}

message Orientation {
	message RotationOffset {
		required float x = 1;
		required float y = 2;
		required float z = 3;
	}
	required float x = 1;
	required float y = 2;
	required float z = 3;
	required float w = 4;
	optional RotationOffset offset = 5;
}

message View {
	optional bool active = 1;
}

message Animation {
	optional string animation_name = 1;
}

message Scale {
	optional float x = 1;
	optional float y = 2;
	optional float z = 3;
}

message CollisionBody {
	message Box {
		required float x_extent = 1;
		required float y_extent = 2;
		required float z_extent = 3;
	};
	message Sphere {
		required float radius = 1;
	};
	message Capsule {
		required float radius = 1;
		required float height = 2;
	};
	optional bool disable_deactivation = 1;
	optional bool disable_rotation = 2;
	oneof shape {
		Box box = 3;
		Sphere sphere = 4;
		Capsule capsule = 5;
	}
	optional float mass = 6;
}

message Velocity {
	optional float linear_x = 1;
	optional float linear_y = 2;
	optional float linear_z = 3;
	optional float angular_x = 4;
	optional float angular_y = 5;
	optional float angular_z = 6;
}

message AudioSource {
	optional bool looping = 1;
	optional string audio_name = 2;
	optional bool playing = 3;
	optional uint32 volume = 4;
}

message Light {
	optional float color_x = 1;
	optional float color_y = 2;
	optional float color_z = 3;
	optional float ambient_intensity = 4;
	optional float diffuse_intensity = 5;
	message Attenuation {
		optional float constant = 1;
		optional float linear = 2;
		optional float exponential = 3;
	}
	optional Attenuation attenuation = 6;
	optional float cutoff = 7;
	message Direction {
		optional float x = 1;
		optional float y = 2;
		optional float z = 3;
	}
	optional Direction direction = 8;
}

<<<<<<< HEAD
message LuaScript {
	optional string script_name = 1;
=======
message VoxelVolumen {
	optional float dummy = 1; // WIP
>>>>>>> cb89fe61
}

message Component {
	oneof component {
		// keep name the same that the struct/class of the component!
		Renderable renderable = 1;
		Position position = 2;
		Orientation orientation = 3;
		View view = 4;
		Animation animation = 5;
		Scale Scale = 6;
		CollisionBody collision_body = 7;
		Velocity velocity = 8;
		AudioSource audio_source = 9;
<<<<<<< HEAD
		Light light = 10;
		Light dirlight = 11;
		Light spotlight = 12;
		LuaScript script = 13;
=======
		Light pointLight = 10;
		Light directionalLight = 11;
		Light spotLight = 12;
		VoxelVolumen voxelVolume = 13;
>>>>>>> cb89fe61
	}
}

message Entity {
	required uint64 id = 1;
	repeated Component components = 2;
}

message EntityFileList {
	repeated string entity_file_list = 1;
}<|MERGE_RESOLUTION|>--- conflicted
+++ resolved
@@ -107,13 +107,12 @@
 	optional Direction direction = 8;
 }
 
-<<<<<<< HEAD
 message LuaScript {
 	optional string script_name = 1;
-=======
+}
+
 message VoxelVolumen {
 	optional float dummy = 1; // WIP
->>>>>>> cb89fe61
 }
 
 message Component {
@@ -128,17 +127,11 @@
 		CollisionBody collision_body = 7;
 		Velocity velocity = 8;
 		AudioSource audio_source = 9;
-<<<<<<< HEAD
-		Light light = 10;
-		Light dirlight = 11;
-		Light spotlight = 12;
-		LuaScript script = 13;
-=======
 		Light pointLight = 10;
 		Light directionalLight = 11;
 		Light spotLight = 12;
 		VoxelVolumen voxelVolume = 13;
->>>>>>> cb89fe61
+		LuaScript script = 100;
 	}
 }
 
