--- conflicted
+++ resolved
@@ -26,12 +26,9 @@
 [submodule "modules/spdlog"]
 	path = modules/spdlog
 	url = https://github.com/gabime/spdlog.git
-<<<<<<< HEAD
 [submodule "modules/selene"]
 	path = modules/selene
 	url = https://github.com/Zardoz89/Selene.git
-=======
 [submodule "modules/asio"]
 	path = modules/asio
-	url = https://github.com/chriskohlhoff/asio/
->>>>>>> cffe06d8
+	url = https://github.com/chriskohlhoff/asio/