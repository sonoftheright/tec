--- conflicted
+++ resolved
@@ -10,12 +10,9 @@
 [submodule "modules/bullet3"]
 	path = modules/bullet3
 	url = https://github.com/bulletphysics/bullet3
-<<<<<<< HEAD
 [submodule "modules/openal-soft"]
 	path = modules/openal-soft
 	url = git://repo.or.cz/openal-soft.git
-=======
 [submodule "modules/imgui"]
 	path = modules/imgui
-	url = https://github.com/ocornut/imgui
->>>>>>> f79d6839
+	url = https://github.com/ocornut/imgui