--- conflicted
+++ resolved
@@ -169,11 +169,7 @@
 IF (NOT ${BUILD_DEPS_FIRST})
 MESSAGE("All dependencies found now building tec.")
 SET(TEC_ALL_LIBS
-<<<<<<< HEAD
-	${OTHER_LIBRARIES}
-=======
-  ${CMAKE_THREAD_LIBS_INIT}
->>>>>>> 0674ec9d
+	${CMAKE_THREAD_LIBS_INIT}
 	${OPENGL_LIBRARIES}
 	${X11_LIBRARIES}
 	${OSX_LIBRARIES}
