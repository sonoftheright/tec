--- conflicted
+++ resolved
@@ -124,13 +124,8 @@
 		// Used for MD5Anim::CheckMesh().
 		friend class MD5Anim;
 	private:
-<<<<<<< HEAD
-		std::string fname; // Relative filename
 		std::vector<InternalMesh> meshes_internal;
-=======
-		FilePath path; // Path to OBJ file
-		std::vector<Mesh> meshes;
->>>>>>> 4dac3ca7
+		FilePath path; // Path to MD5Mesh file
 		std::vector<Joint> joints;
 	};
 }