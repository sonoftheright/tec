--- conflicted
+++ resolved
@@ -39,13 +39,8 @@
      **You must build bullet in both debug and release configurations**
      6. Return to cmake-gui and rerun configure and generate. If you see "All dependencies found now building tec.",
      you can delete your cache and rerun to clean up the cmake-gui window. 
-<<<<<<< HEAD
      7. In the project properties for `TEC` change the `Debugging`->`Working Directory` to `$(SolutionDir)..\`.
-     8. Download and install oalinst.zip (OpenAL installer) http://openal.org/creative-installers/ and install it.
-=======
-     5. In the project properties for `TEC` change the `Debugging`->`Working Directory` to `$(SolutionDir)..\`.
-     6. Download and install oalinst.zip (OpenAL installer) http://openal.org/downloads/ and install it.
->>>>>>> cb89fe61
+     8. Download and install oalinst.zip (OpenAL installer) http://openal.org/downloads/ and install it.
 5. Run it from `tec/`
 
 ### Depencies download (Windows)
