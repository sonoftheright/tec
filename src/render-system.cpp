--- conflicted
+++ resolved
@@ -371,7 +371,7 @@
 		this->light_gbuffer.SetReadBuffer(GBuffer::GBUFFER_TEXTURE_TYPE_TEXCOORD);
 		glBlitFramebuffer(0, 0, this->window_width, this->window_height,
 			this->window_width - QuaterWidth, HalfHeight + QuaterHeight, this->window_width, this->window_height, GL_COLOR_BUFFER_BIT, GL_LINEAR);
-	
+
 	}
 
 	bool RenderSystem::ActivateView(const eid entity_id) {
@@ -431,7 +431,6 @@
 				}
 			}
 
-<<<<<<< HEAD
 			if (renderable->buffer) {
 				RenderItem ri;
 				ri.model_matrix = &this->model_matricies[entity_id];
@@ -446,66 +445,42 @@
 						ri.animated = true;
 						ri.animation = anim;
 					}
-=======
-			RenderItem ri;
-			ri.model_matrix = &this->model_matricies[entity_id];
-			ri.vao = renderable->buffer->GetVAO();
-			ri.ibo = renderable->buffer->GetIBO();
-			ri.vertex_groups = &renderable->vertex_groups;
-
-			if (e.Has<Animation>()) {
-				std::shared_ptr<Animation> anim = e.Get<Animation>().lock();
-				anim->UpdateAnimation(delta);
-				if (anim->animation_matrices.size() > 0) {
-					ri.animated = true;
-					ri.animation = anim;
->>>>>>> 1c07fa35
-				}
-
-<<<<<<< HEAD
+				}
 				std::shared_ptr<Shader> shader = renderable->shader;
 				if (!shader) {
 					shader = this->default_shader;
 				}
-				for (auto group : renderable->vertex_groups) {
+				for (VertexGroup* group : renderable->vertex_groups) {
 					this->render_item_list[shader].insert(std::move(ri));
 				}
-=======
-			std::shared_ptr<Shader> shader = renderable->shader;
-			if (!shader) {
-				shader = this->default_shader;
-			}
-			for (VertexGroup* group : renderable->vertex_groups) {
-				this->render_item_list[shader].insert(std::move(ri));
->>>>>>> 1c07fa35
-			}
-		}
-
-		for (auto itr = Multiton<eid, std::shared_ptr<View>>::Begin();
-			itr != Multiton<eid, std::shared_ptr<View>>::End(); ++itr) {
-			eid entity_id = itr->first;
-			std::shared_ptr<View> view = itr->second;
-
-			glm::vec3 position;
-			glm::quat orientation;
-			glm::vec3 scale(1.0);
-			Entity e(entity_id);
-			if (e.Has<Position>()) {
-				position = e.Get<Position>().lock()->value;
-			}
-			if (e.Has<Orientation>()) {
-				orientation = e.Get<Orientation>().lock()->value;
-			}
-			if (e.Has<Scale>()) {
-				scale = e.Get<Scale>().lock()->value;
-			}
-
-			this->model_matricies[entity_id] = glm::scale(glm::translate(glm::mat4(1.0), position) *
-				glm::mat4_cast(orientation), scale);
-
-			view->view_matrix = glm::inverse(this->model_matricies[entity_id]);
-			if (view->active) {
-				this->current_view = view;
+			}
+
+			for (auto itr = Multiton<eid, std::shared_ptr<View>>::Begin();
+				itr != Multiton<eid, std::shared_ptr<View>>::End(); ++itr) {
+				eid entity_id = itr->first;
+				std::shared_ptr<View> view = itr->second;
+
+				glm::vec3 position;
+				glm::quat orientation;
+				glm::vec3 scale(1.0);
+				Entity e(entity_id);
+				if (e.Has<Position>()) {
+					position = e.Get<Position>().lock()->value;
+				}
+				if (e.Has<Orientation>()) {
+					orientation = e.Get<Orientation>().lock()->value;
+				}
+				if (e.Has<Scale>()) {
+					scale = e.Get<Scale>().lock()->value;
+				}
+
+				this->model_matricies[entity_id] = glm::scale(glm::translate(glm::mat4(1.0), position) *
+					glm::mat4_cast(orientation), scale);
+
+				view->view_matrix = glm::inverse(this->model_matricies[entity_id]);
+				if (view->active) {
+					this->current_view = view;
+				}
 			}
 		}
 	}
