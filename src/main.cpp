#include "os.hpp"
#include "reflection.hpp"
#include "render-system.hpp"
#include "physics-system.hpp"
#include "vcomputer-system.hpp"
#include "sound-system.hpp"
#include "imgui-system.hpp"
#include "component-update-system.hpp"
#include "controllers/fps-controller.hpp"

#include <thread>
#include <string>
#include <sstream>

namespace tec {
	extern void IntializeComponents();
	extern void IntializeIOFunctors();
	extern void IntializeFileFactories();
	extern void BuildTestEntities();
	extern void ProtoSave();
	extern void ProtoLoad();
	extern std::map<std::string, std::function<void(std::string)>> file_factories;
	extern std::map<std::string, std::function<void(eid)>> component_factories;
	extern std::map<std::string, std::function<void(eid)>> component_removal_factories;

	ReflectionEntityList entity_list;

	struct FileLisenter : public EventQueue < FileDropEvent > {
		void Update(double delta) {
			ProcessEventQueue();
		}

		void On(std::shared_ptr<FileDropEvent> fd_event) {
			for (auto file : fd_event->filenames) {
				std::string ext = file.substr(file.find_last_of(".") + 1);
				std::string relative_filename = file.substr(file.find("assets/"));
				if (file_factories.find(ext) != file_factories.end()) {
					file_factories[ext](relative_filename);
				}
			}
		}
	};
}

std::list<std::function<void(tec::frame_id_t)>> tec::ComponentUpdateSystemList::update_funcs;

int main(int argc, char* argv[]) {
	tec::OS os;

	os.InitializeWindow(800, 600, "TEC 0.1", 3, 2);

	tec::IMGUISystem gui(os.GetWindow());
	tec::RenderSystem rs;

	rs.SetViewportSize(800, 600);

	tec::PhysicsSystem ps;

	tec::SoundSystem ss;

	std::int64_t frame_id = 1;
	
	tec::VComputerSystem vcs;

	tec::IntializeComponents();
	tec::IntializeIOFunctors();
	tec::IntializeFileFactories();
	tec::BuildTestEntities();
	tec::ProtoLoad();

	tec::FPSController camera_controller(1);

	tec::FileLisenter flistener;

	tec::eid active_entity;
	gui.AddWindowDrawFunction("active_entity", [&active_entity] () {
		if (active_entity != 0) {
			ImGui::SetTooltip("#%i", active_entity);
		}
	});
	gui.AddWindowDrawFunction("entity_tree", [ ] () {
		static bool no_titlebar = false;
		static bool no_border = true;
		static bool no_resize = false;
		static bool no_move = false;
		static bool no_scrollbar = false;
		static bool no_collapse = false;
		static bool no_menu = true;
		static int current_combo_item_slot = 0;
		const int MAX_COMBO_ITEM_SLOTS = 10;
		static int current_combo_item[MAX_COMBO_ITEM_SLOTS] = {0};
		static float bg_alpha = 0.65f;

		// Demonstrate the various window flags. Typically you would just use the default.
		ImGuiWindowFlags window_flags = 0;
		if (no_titlebar)  window_flags |= ImGuiWindowFlags_NoTitleBar;
		if (!no_border)   window_flags |= ImGuiWindowFlags_ShowBorders;
		if (no_resize)    window_flags |= ImGuiWindowFlags_NoResize;
		if (no_move)      window_flags |= ImGuiWindowFlags_NoMove;
		if (no_scrollbar) window_flags |= ImGuiWindowFlags_NoScrollbar;
		if (no_collapse)  window_flags |= ImGuiWindowFlags_NoCollapse;
		if (!no_menu)     window_flags |= ImGuiWindowFlags_MenuBar;
		bool opened = true;
		if (ImGui::Begin("Entity Tree", &opened, ImVec2(550, 680), bg_alpha, window_flags)) {
			if (ImGui::Button("Add")) {
				ImGui::OpenPopup("AddEntity");
			}
			if (ImGui::BeginPopup("AddEntity")) {
				ImGui::Text("ID");
				ImGui::SameLine();
				static int new_entity_id = 0;
				ImGui::InputInt("##labellessInputInt", &new_entity_id);
				if (!ImGui::IsWindowFocused() && new_entity_id != 0) {
					if (tec::entity_list.entities.find(new_entity_id) == tec::entity_list.entities.end()) {
						tec::ReflectionEntity refentity;
						tec::entity_list.entities[new_entity_id] = std::move(refentity);
					}
					else {
						ImGui::OpenPopup("EntityExists");
						if (ImGui::BeginPopup("EntityExists")) {
							ImGui::Text("Entity with that ID exists");
							ImGui::SameLine();
							if (ImGui::Button("Ok")) {
								new_entity_id = 0;
								ImGui::CloseCurrentPopup();
							}
							ImGui::EndPopup();
						}
					}
				}
				ImGui::EndPopup();
			}
			ImGui::SameLine();
			if (ImGui::Button("Remove")) {
				ImGui::OpenPopup("RemoveEntity");
			}
			if (ImGui::BeginPopup("RemoveEntity")) {
				for (auto itr = tec::entity_list.entities.begin(); itr != tec::entity_list.entities.end(); ++itr) {
					if (ImGui::Selectable(std::to_string(itr->first).c_str())) {
						for (auto factory : tec::component_removal_factories) {
							factory.second(itr->first);
						}
						tec::entity_list.entities.erase(itr);
						break;
					}
				}
				ImGui::EndPopup();
			}
			if (ImGui::TreeNode("Entities")) {
				current_combo_item_slot = 0;
				for (auto&& entity : tec::entity_list.entities) {
					if (ImGui::TreeNode((void*)entity.first, "#%d", entity.first)) {
						int i = 0;
						for (auto&& component : entity.second.components) {
							if (ImGui::TreeNode((void*)i++, component.first.c_str())) {
								for (auto&& prop : component.second.properties) {
									ImGui::Text(prop.first.c_str());
									ImGui::SameLine();
									ImGui::PushItemWidth(-1);
									ImGui::PushID(prop.first.c_str());
									switch (prop.second.type) {
										case tec::Property::FLOAT:
											{
												float val = prop.second.Get<float>();
												if (ImGui::InputFloat("##labellessInputFloat", &val)) {
													prop.second.Set(val);
													prop.second.update_func(prop.second);
												}
											}
											break;
										case tec::Property::BOOLEAN:
											{
												bool val = prop.second.Get<bool>();
												if (ImGui::Checkbox("##labellessCheckbox", &val)) {
													prop.second.Set(val);
													prop.second.update_func(prop.second);
												}
											}
											break;
										case tec::Property::INTEGER:
											{
												int val = prop.second.Get<int>();
												if (ImGui::InputInt("##labellessInputInt", &val)) {
													prop.second.Set(val);
													prop.second.update_func(prop.second);
												}
											}
											break;
										case tec::Property::STRING:
											{
												std::string val = prop.second.Get<std::string>();
												val.resize(256);
												if (ImGui::InputText("##labellessInputText", &val[0], 256)) {
													std::string trimmed = val.substr(0, val.find('\0'));
													prop.second.Set(trimmed);
													prop.second.update_func(prop.second);
												}
											}
											break;
										case tec::Property::DROPDOWN:
											{
												tec::dropdown_t key_func = prop.second.Get<tec::dropdown_t>();
												std::vector<std::string>& keys = key_func.first();
												current_combo_item[current_combo_item_slot] = -1;
												std::stringstream joinedValues;
												for (size_t item = 0; item < keys.size(); ++item) {
													joinedValues << keys[item] << '\0';
													if (keys[item] == key_func.second) {
														current_combo_item[current_combo_item_slot] = item;
													}
												}
												joinedValues << '\0';
												std::string result = joinedValues.str();
												if (current_combo_item_slot < MAX_COMBO_ITEM_SLOTS) {
													current_combo_item_slot++;
												}
												if (ImGui::Combo("##labellessCombo", &current_combo_item[current_combo_item_slot - 1], result.c_str())) {
													key_func.second = keys[current_combo_item[current_combo_item_slot - 1]];
													prop.second.Set(key_func);
													prop.second.update_func(prop.second);
												}
											}
											break;
										case tec::Property::RADIO:
											{
												tec::radio_t choices = prop.second.Get<tec::radio_t>();
												std::vector<std::string>& keys = choices.first;
												current_combo_item[current_combo_item_slot] = -1;
												static int radio_choice = 0;
												for (std::size_t i = 0; i < keys.size(); ++i) {
													if (keys[i] == choices.second) {
														radio_choice = i;
													}
													ImGui::SameLine();
													if (ImGui::RadioButton(keys[i].c_str(), (radio_choice == i) ? true : false)) {
														choices.second = keys[radio_choice];
														prop.second.Set(choices);
														prop.second.update_func(prop.second);
													}
												}
											}
											break;
									}
									ImGui::PopID();
								}
								ImGui::TreePop();
							}
						}
						if (ImGui::Button("Add")) {
							ImGui::OpenPopup("AddComponent");
						}
						if (ImGui::BeginPopup("AddComponent")) {
							for (auto factory : tec::component_factories) {
								if (entity.second.components.find(factory.first) == entity.second.components.end()) {
									if (ImGui::Selectable(factory.first.c_str())) {
										factory.second(entity.first);
									}
								}
							}
							ImGui::EndPopup();
						}
						ImGui::SameLine();
						if (ImGui::Button("Remove")) {
							ImGui::OpenPopup("RemoveComponent");
						}
						if (ImGui::BeginPopup("RemoveComponent")) {
							for (auto itr = entity.second.components.begin(); itr != entity.second.components.end();) {
								if (ImGui::Selectable(itr->first.c_str())) {
									tec::component_removal_factories[itr->first.c_str()](entity.first);
									entity.second.components.erase(itr++);
								}
								else {
									++itr;
								}
							}
							ImGui::EndPopup();
						}
						ImGui::TreePop();
					}
				}
				ImGui::TreePop();
			}
			ImGui::End();
		}
	});

	double delta = os.GetDeltaTime();
	while (!os.Closing()) {
		os.OSMessageLoop();
		delta = os.GetDeltaTime();

		tec::ComponentUpdateSystemList::UpdateAll(frame_id);

		camera_controller.Update(delta);
		flistener.Update(delta);
		std::thread ps_thread([&] () {
			ps.Update(delta);
		});
		std::thread ss_thread([&] () {
			ss.Update(delta);
		});

		rs.Update(delta);

		vcs.Update(delta);

		os.OSMessageLoop();

		ps_thread.join();
		ss_thread.join();

		ps.DebugDraw();
		active_entity = ps.RayCast();

		gui.Update(delta);

		os.SwapBuffers();
		frame_id++;
<<<<<<< HEAD
=======
		ps_thread.join();
		ss_thread.join();
		active_entity = ps.RayCast(1);
		if (camera_controller.mouse_look) {
			os.SetMousePosition(400, 300);
		}
>>>>>>> 602f4074
	}
	tec::ProtoSave();

	return 0;
}<|MERGE_RESOLUTION|>--- conflicted
+++ resolved
@@ -310,21 +310,15 @@
 		ss_thread.join();
 
 		ps.DebugDraw();
-		active_entity = ps.RayCast();
+		active_entity = ps.RayCast(1);
 
 		gui.Update(delta);
 
 		os.SwapBuffers();
-		frame_id++;
-<<<<<<< HEAD
-=======
-		ps_thread.join();
-		ss_thread.join();
-		active_entity = ps.RayCast(1);
 		if (camera_controller.mouse_look) {
 			os.SetMousePosition(400, 300);
 		}
->>>>>>> 602f4074
+		frame_id++;
 	}
 	tec::ProtoSave();
 
