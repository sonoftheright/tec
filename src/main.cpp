#include "os.hpp"
#include "events.hpp"
#include "filesystem.hpp"
#include "reflection.hpp"
#include "render-system.hpp"
#include "physics-system.hpp"
#include "voxelvolume.hpp"
#include "vcomputer-system.hpp"
#include "sound-system.hpp"
#include "imgui-system.hpp"
#include "component-update-system.hpp"
#include "controllers/fps-controller.hpp"

#include "gui/entity_tree.hpp"
#include "gui/console.hpp"

#include <spdlog/spdlog.h>
#include <iostream>
#include <thread>
#include <string>
#include <sstream>
#include "client/server_connection.hpp"

namespace tec {
	extern void InitializeComponents();
	extern void InitializeFileFactories();
	extern void BuildTestEntities();
	extern void ProtoSave();
	extern void ProtoLoad();
	extern std::map<std::string, std::function<void(std::string)>> file_factories;
	extern std::map<std::string, std::function<void(eid)>> component_factories;
	extern std::map<std::string, std::function<void(eid)>> component_removal_factories;

	ReflectionEntityList entity_list;
	eid active_entity;
	std::map<eid, std::shared_ptr<EnttityComponentUpdatedEvent>> entities_updated;

	struct FileListener : public EventQueue < FileDropEvent > {
		void Update(double delta) {
			ProcessEventQueue();
		}

		void On(std::shared_ptr<FileDropEvent> fd_event) {
			auto _log = spdlog::get("console_log");
			for (auto file : fd_event->filenames) {
				FilePath path(file);
				if (!path.isValidPath() || !path.FileExists()) {
					_log->error() << "Can't find file : " << path.FileName();
					continue;
				}
				auto ext = path.FileExtension();
				if (ext.empty()) {
					_log->error() << "No extension!";
					continue;
				}
				if (path.isAbsolutePath()) {
					// We try to work always with relative paths to assets folder
					path = path.SubpathFrom("assets");
					auto fullpath = FilePath::GetAssetPath(path.toGenericString());
					if (!fullpath.isValidPath() || !fullpath.FileExists()) {
						_log->error() << "File isn't on assets folder! Please copy/move it to the assets folder.";
						continue;
					}

				}
				if (file_factories.find(ext) == file_factories.end()) {
					_log->warn() << "No loader for extension: " << ext;
					continue;
				}

				_log->info() << "Loading: " << path;
				file_factories[ext](path.toString());
			}
		}
	};

}
std::list<std::function<void(tec::frame_id_t)>> tec::ComponentUpdateSystemList::update_funcs;

int main(int argc, char* argv[]) {
	auto loglevel = spdlog::level::info;

	tec::InitializeComponents();
	tec::InitializeFileFactories();
	// TODO write a proper arguments parser
	// Now only search for -v or -vv to set log level
	for (int i = 1; i < argc; i++) {
		if (std::string(argv[i]).compare("-v")) {
			loglevel = spdlog::level::debug;
		}
		else if (std::string(argv[i]).compare("-vv")) {
			loglevel = spdlog::level::trace;
		}
	}
	// Console and logging initialization
	tec::Console console;

	spdlog::set_async_mode(1048576);
	std::vector<spdlog::sink_ptr> sinks;
	sinks.push_back(std::make_shared<spdlog::sinks::stdout_sink_mt>());
	sinks.push_back(std::make_shared<tec::ConsoleSink>(console));
	auto log = std::make_shared<spdlog::logger>("console_log", begin(sinks), end(sinks));
	log->set_level(loglevel);
	log->set_pattern("%v"); // [%l] [thread %t] %v"); // Format on stdout
	spdlog::register_logger(log);

	log->info("Initializing OpenGL...");
	tec::OS os;
<<<<<<< HEAD
	os.InitializeWindow(1024, 768, "TEC 0.1", 3, 2);
	console.AddConsoleCommand("exit",
=======
	os.InitializeWindow(1024, 768, "TEC 0.1", 3,3);
	console.AddConsoleCommand( "exit", 
>>>>>>> cb89fe61
		"exit : Exit from TEC",
		[&os] (const char* args) {
		os.Quit();
	});
	std::thread* asio_thread = nullptr;
	std::thread* sync_thread = nullptr;
	tec::networking::ServerConnection connection;
	console.AddConsoleCommand("msg",
		"msg : Send a message to all clients.",
		[&connection] (const char* args) {
		const char* end_arg = args;
		while (*end_arg != '\0') {
			end_arg++;
		}
		// Args now points were the arguments begins
		std::string message(args, end_arg - args);
		connection.Write(message);
	});
	connection.Connect();
	asio_thread = new std::thread([&connection] () {
		connection.StartRead();
	});
	sync_thread = new std::thread([&connection] () {
		connection.StartSync();
	});
	console.AddConsoleCommand("connect",
		"connect ip : Connects to the server at ip",
		[&connection] (const char* args) {
		const char* end_arg = args;
		while (*end_arg != '\0' && *end_arg != ' ') {
			end_arg++;
		}
		// Args now points were the arguments begins
		std::string ip(args, end_arg - args);
		connection.Connect(ip);
	});

	log->info("Initializing GUI system...");
	tec::IMGUISystem gui(os.GetWindow());
	tec::EntityTree ent_tree_widget;

	log->info("Initializing rendering system...");
	tec::RenderSystem rs;
	rs.SetViewportSize(os.GetWindowWidth(), os.GetWindowHeight());

	log->info("Initializing physics system...");
	tec::PhysicsSystem ps;

	log->info("Initializing sound system...");
	tec::SoundSystem ss;

	std::int64_t frame_id = 1;

	log->info("Initializing virtual computer system...");
	tec::VComputerSystem vcs;

	log->info("Initializing voxel system...");
	tec::VoxelSystem vox_sys;

	tec::BuildTestEntities();
	tec::ProtoLoad();
	tec::FileListener flistener;

	tec::FPSController* camera_controller = nullptr;
	gui.AddWindowDrawFunction("connect_window", [&camera_controller, &connection, &log, &gui] () {
		ImGui::SetNextWindowPosCenter();
		ImGui::Begin("Connect to Server", false, ImGuiWindowFlags_NoResize | ImGuiWindowFlags_NoMove | ImGuiWindowFlags_NoCollapse);

		static int octets[4] = {123, 123, 123, 123};

		float width = ImGui::CalcItemWidth();
		ImGui::PushID("IP");
		ImGui::TextUnformatted("IP");
		ImGui::SameLine();
		for (int i = 0; i < 4; i++) {
			ImGui::PushItemWidth(width / 4.0f);
			ImGui::PushID(i);

			bool invalid_octet = false;
			if (octets[i] > 255) {
				octets[i] = 255;
				invalid_octet = true;
				ImGui::PushStyleColor(ImGuiCol_Text, ImVec4(1.0f, 0.0f, 0.0f, 1.0f));
			}
			if (octets[i] < 0) {
				octets[i] = 0;
				invalid_octet = true;
				ImGui::PushStyleColor(ImGuiCol_Text, ImVec4(1.0f, 1.0f, 0.0f, 1.0f));
			}
			ImGui::InputInt("##v", &octets[i], 0, 0, ImGuiInputTextFlags_CharsDecimal);
			if (invalid_octet) {
				ImGui::PopStyleColor();
			}
			ImGui::SameLine();
			ImGui::PopID();
			ImGui::PopItemWidth();
		}
		ImGui::PopID();
		ImGui::SameLine();
		if (ImGui::Button("Connect")) {
			std::stringstream ip;
			ip << octets[0] << "." << octets[1] << "." << octets[2] << "." << octets[3];
			log->info("Connecting to " + ip.str());
			if (connection.Connect(ip.str())) {
				std::thread on_connect([&connection, &camera_controller, &log] () {
					unsigned int tries = 0;
					while (connection.GetClientID() == 0) {
						tries++;
						if (tries < 2000) {
							std::this_thread::sleep_for(std::chrono::milliseconds(1));
						}
						else {
							log->error("Failed to get client ID!");
							return;
						}
					}
					log->info("You are connected as client ID " + std::to_string(connection.GetClientID()));
					camera_controller = new tec::FPSController(connection.GetClientID());
					tec::Entity camera(connection.GetClientID());
					camera.Add<tec::Velocity>();
				});
				on_connect.detach();
				gui.HideWindow("connect_window");
			}
			else {
				log->error("Failed to connect to " + ip.str());
			}
		}
		ImGui::End();
		ImGui::SetWindowSize("Connect to Server", ImVec2(0, 0));
	});

	gui.AddWindowDrawFunction("sample_window", [ ] () {
		ImGui::ShowTestWindow();
	});

	gui.AddWindowDrawFunction("active_entity", [ ] () {
		if (tec::active_entity != 0) {
			ImGui::SetTooltip("#%i", tec::active_entity);
		}
	});
	gui.ShowWindow("active_entity");
	gui.AddWindowDrawFunction("main_menu", [&os, &connection, &gui] () {
		if (ImGui::BeginMainMenuBar()) {
			if (ImGui::BeginMenu("File")) {
				if (ImGui::MenuItem("Load PROTO", "CTRL+L")) { }
				if (ImGui::MenuItem("Reload PROTO", "CTRL+R")) {
					//tec::ProtoLoad();
				}
				if (ImGui::MenuItem("Save PROTO", "CTRL+S")) {
					tec::ProtoSave();
				}
				ImGui::Separator();
				if (ImGui::MenuItem("Quit", "Alt+F4")) {
					tec::ProtoSave();
					os.Quit();
				}
				if (ImGui::MenuItem("Quit w/o Saving", "Alt+F4")) {
					os.Quit();
				}
				ImGui::EndMenu();
			}
			if (ImGui::BeginMenu("Edit")) {
				if (ImGui::MenuItem("Undo", "CTRL+Z")) { }
				if (ImGui::MenuItem("Redo", "CTRL+Y", false, false)) { }  // Disabled item
				ImGui::Separator();
				if (ImGui::MenuItem("Cut", "CTRL+X")) { }
				if (ImGui::MenuItem("Copy", "CTRL+C")) { }
				if (ImGui::MenuItem("Paste", "CTRL+V")) { }
				ImGui::EndMenu();
			}
			if (ImGui::BeginMenu("Windows")) {
				bool visible = gui.IsWindowVisible("connect_window");
				if (ImGui::MenuItem("Connect", "", visible)) {
					if (visible) {
						gui.HideWindow("connect_window");
					}
					else {
						gui.ShowWindow("connect_window");
					}
				}
				visible = gui.IsWindowVisible("entity_tree");
				if (ImGui::MenuItem("Entity Tree", "", gui.IsWindowVisible("entity_tree"))) {
					if (visible) {
						gui.HideWindow("entity_tree");
					}
					else {
						gui.ShowWindow("entity_tree");
					}
				}
				ImGui::EndMenu();
			}
			ImGui::Text("Ping %i", connection.GetAveragePing());
			ImGui::EndMainMenuBar();
		}
	});
	gui.ShowWindow("main_menu");
	gui.AddWindowDrawFunction("ping_times", [&connection] () {
		ImGui::Begin("ping_times");
		static float arr[10];
		std::list<tec::networking::ping_time_t> recent_pings = connection.GetRecentPings();
		std::size_t i = 0;
		for (tec::networking::ping_time_t ping : recent_pings) {
			arr[i++] = static_cast<float>(ping);
		}
		ImGui::PlotHistogram("Recent Ping Times", arr, 10, 0, nullptr, 0.0f, 100.0f);
		ImGui::End();
	});
	gui.AddWindowDrawFunction("entity_tree", [&ent_tree_widget] () {
		ent_tree_widget.Draw();
	});

	gui.AddWindowDrawFunction("console", [&console] () {
		console.Draw();
	});
	gui.ShowWindow("console");

	double delta = os.GetDeltaTime();
	double mouse_x, mouse_y;
	while (!os.Closing()) {
		os.OSMessageLoop();
		delta = os.GetDeltaTime();

		tec::ComponentUpdateSystemList::UpdateAll(frame_id);

		for (auto& comp_updated : tec::entities_updated) {
			tec::EventSystem<tec::EnttityComponentUpdatedEvent>::Get()->Emit(comp_updated.second);
		}

		flistener.Update(delta);
		std::thread ps_thread([&] () {
			ps.Update(delta);
		});
		std::thread ss_thread([&] () {
			ss.Update(delta);
		});
		std::thread vv_thread([&] () {
			vox_sys.Update(delta);
		});

		rs.Update(delta);

		vcs.Update(delta);

		ps_thread.join();
		ss_thread.join();
		vv_thread.join();

		if (camera_controller) {
			camera_controller->Update(delta);
		}

		os.GetMousePosition(&mouse_x, &mouse_y);
		tec::active_entity = ps.RayCastMousePick(1, mouse_x, mouse_y,
			static_cast<float>(os.GetWindowWidth()), static_cast<float>(os.GetWindowHeight()));
		ps.DebugDraw();

		gui.Update(delta);
		console.Update(delta);

		os.SwapBuffers();
		frame_id++;
	}

	connection.Disconnect();
	connection.StopRead();
	if (asio_thread) {
		asio_thread->join();
	}
	if (sync_thread) {
		sync_thread->join();
	}

	if (camera_controller) {
		delete camera_controller;
	}

	return 0;
}<|MERGE_RESOLUTION|>--- conflicted
+++ resolved
@@ -106,13 +106,8 @@
 
 	log->info("Initializing OpenGL...");
 	tec::OS os;
-<<<<<<< HEAD
-	os.InitializeWindow(1024, 768, "TEC 0.1", 3, 2);
+	os.InitializeWindow(1024, 768, "TEC 0.1", 3, 3);
 	console.AddConsoleCommand("exit",
-=======
-	os.InitializeWindow(1024, 768, "TEC 0.1", 3,3);
-	console.AddConsoleCommand( "exit", 
->>>>>>> cb89fe61
 		"exit : Exit from TEC",
 		[&os] (const char* args) {
 		os.Quit();
@@ -131,7 +126,6 @@
 		std::string message(args, end_arg - args);
 		connection.Write(message);
 	});
-	connection.Connect();
 	asio_thread = new std::thread([&connection] () {
 		connection.StartRead();
 	});
