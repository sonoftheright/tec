#include "os.hpp"
#include "events.hpp"
#include "filesystem.hpp"
#include "reflection.hpp"
#include "render-system.hpp"
#include "physics-system.hpp"
#include "voxelvolume.hpp"
#include "vcomputer-system.hpp"
#include "sound-system.hpp"
#include "imgui-system.hpp"
#include "simulation.hpp"
#include "component-update-system.hpp"
#include "controllers/fps-controller.hpp"
#include "lua-system.hpp"

#include "gui/entity_tree.hpp"
#include "gui/console.hpp"

#include <spdlog/spdlog.h>
#include <iostream>
#include <thread>
#include <string>
#include <sstream>
#include "client/server_connection.hpp"

namespace tec {
	extern void InitializeComponents();
	extern void InitializeFileFactories();
	extern void BuildTestEntities();
	extern void ProtoSave();
	extern void ProtoLoad();
	extern std::map<std::string, std::function<void(std::string)>> file_factories;
	extern std::map<std::string, std::function<void(eid)>> component_factories;
	extern std::map<std::string, std::function<void(eid)>> component_removal_factories;

	ReflectionEntityList entity_list;
	eid active_entity;

	struct FileListener : public EventQueue < FileDropEvent > {
		void Update(double delta) {
			ProcessEventQueue();
		}

		void On(std::shared_ptr<FileDropEvent> fd_event) {
			auto _log = spdlog::get("console_log");
			for (auto file : fd_event->filenames) {
				FilePath path(file);
				if (!path.isValidPath() || !path.FileExists()) {
					_log->error() << "Can't find file : " << path.FileName();
					continue;
				}
				auto ext = path.FileExtension();
				if (ext.empty()) {
					_log->error() << "No extension!";
					continue;
				}
				if (path.isAbsolutePath()) {
					// We try to work always with relative paths to assets folder
					path = path.SubpathFrom("assets");
					auto fullpath = FilePath::GetAssetPath(path.toGenericString());
					if (!fullpath.isValidPath() || !fullpath.FileExists()) {
						_log->error() << "File isn't on assets folder! Please copy/move it to the assets folder.";
						continue;
					}

				}
				if (file_factories.find(ext) == file_factories.end()) {
					_log->warn() << "No loader for extension: " << ext;
					continue;
				}

				_log->info() << "Loading: " << path;
				file_factories[ext](path.toString());
			}
		}
	};

}
std::list<std::function<void(tec::frame_id_t)>> tec::ComponentUpdateSystemList::update_funcs;

int main(int argc, char* argv[]) {
	auto loglevel = spdlog::level::info;

	tec::InitializeComponents();
	tec::InitializeFileFactories();
	// TODO write a proper arguments parser
	// Now only search for -v or -vv to set log level
	for (int i = 1; i < argc; i++) {
		if (std::string(argv[i]).compare("-v")) {
			loglevel = spdlog::level::debug;
		}
		else if (std::string(argv[i]).compare("-vv")) {
			loglevel = spdlog::level::trace;
		}
	}
	// Console and logging initialization
	tec::Console console;

	spdlog::set_async_mode(1048576);
	std::vector<spdlog::sink_ptr> sinks;
	sinks.push_back(std::make_shared<spdlog::sinks::stdout_sink_mt>());
	sinks.push_back(std::make_shared<tec::ConsoleSink>(console));
	auto log = std::make_shared<spdlog::logger>("console_log", begin(sinks), end(sinks));
	log->set_level(loglevel);
	log->set_pattern("%v"); // [%l] [thread %t] %v"); // Format on stdout
	spdlog::register_logger(log);

	log->info("Initializing OpenGL...");
	tec::OS os;
	os.InitializeWindow(1024, 768, "TEC 0.1", 3, 3);
	console.AddConsoleCommand("exit",
		"exit : Exit from TEC",
		[&os] (const char* args) {
		os.Quit();
	});
	std::thread* asio_thread = nullptr;
	std::thread* sync_thread = nullptr;
	tec::networking::ServerConnection connection;
	console.AddConsoleCommand("msg",
		"msg : Send a message to all clients.",
		[&connection] (const char* args) {
		const char* end_arg = args;
		while (*end_arg != '\0') {
			end_arg++;
		}
		// Args now points were the arguments begins
		std::string message(args, end_arg - args);
		connection.Write(message);
	});
	asio_thread = new std::thread([&connection] () {
		connection.StartRead();
	});
	sync_thread = new std::thread([&connection] () {
		connection.StartSync();
	});
	console.AddConsoleCommand("connect",
		"connect ip : Connects to the server at ip",
		[&connection] (const char* args) {
		const char* end_arg = args;
		while (*end_arg != '\0' && *end_arg != ' ') {
			end_arg++;
		}
		// Args now points were the arguments begins
		std::string ip(args, end_arg - args);
		connection.Connect(ip);
	});

	log->info("Initializing GUI system...");
	tec::IMGUISystem gui(os.GetWindow());
	tec::EntityTree ent_tree_widget;

	log->info("Initializing rendering system...");
	tec::RenderSystem rs;
	rs.SetViewportSize(os.GetWindowWidth(), os.GetWindowHeight());

	log->info("Initializing simulation system...");
	tec::Simulation simulation;
	tec::PhysicsSystem& ps = simulation.GetPhysicsSystem();
	tec::VComputerSystem vcs;

	log->info("Initializing sound system...");
	tec::SoundSystem ss;

	std::int64_t frame_id = 1;

	log->info("Initializing voxel system...");
	tec::VoxelSystem vox_sys;
	
	log->info("Initializing script system...");
	tec::LuaSystem lua_sys;

	tec::BuildTestEntities();
	tec::ProtoLoad();
	tec::FileListener flistener;

	tec::FPSController* camera_controller = nullptr;
	gui.AddWindowDrawFunction("connect_window", [&camera_controller, &connection, &log, &gui] () {
		ImGui::SetNextWindowPosCenter();
		ImGui::Begin("Connect to Server", false, ImGuiWindowFlags_NoResize | ImGuiWindowFlags_NoMove | ImGuiWindowFlags_NoCollapse);

		static int octets[4] = {123, 123, 123, 123};

		float width = ImGui::CalcItemWidth();
		ImGui::PushID("IP");
		ImGui::AlignFirstTextHeightToWidgets();
		ImGui::TextUnformatted("IP");
		ImGui::SameLine();
		for (int i = 0; i < 4; i++) {
			ImGui::PushItemWidth(width / 4.0f);
			ImGui::PushID(i);

			bool invalid_octet = false;
			if (octets[i] > 255) {
				octets[i] = 255;
				invalid_octet = true;
				ImGui::PushStyleColor(ImGuiCol_Text, ImVec4(1.0f, 0.0f, 0.0f, 1.0f));
			}
			if (octets[i] < 0) {
				octets[i] = 0;
				invalid_octet = true;
				ImGui::PushStyleColor(ImGuiCol_Text, ImVec4(1.0f, 1.0f, 0.0f, 1.0f));
			}
			ImGui::InputInt("##v", &octets[i], 0, 0, ImGuiInputTextFlags_CharsDecimal);
			if (invalid_octet) {
				ImGui::PopStyleColor();
			}
			ImGui::SameLine();
			ImGui::PopID();
			ImGui::PopItemWidth();
		}
		ImGui::PopID();
		ImGui::SameLine();
		if (ImGui::Button("Connect")) {
			std::stringstream ip;
			ip << octets[0] << "." << octets[1] << "." << octets[2] << "." << octets[3];
			log->info("Connecting to " + ip.str());
			if (connection.Connect(ip.str())) {
				std::thread on_connect([&connection, &camera_controller, &log] () {
					unsigned int tries = 0;
					while (connection.GetClientID() == 0) {
						tries++;
						if (tries < 2000) {
							std::this_thread::sleep_for(std::chrono::milliseconds(1));
						}
						else {
							log->error("Failed to get client ID!");
							return;
						}
					}
					log->info("You are connected as client ID " + std::to_string(connection.GetClientID()));
					camera_controller = new tec::FPSController(connection.GetClientID());
					tec::Entity camera(connection.GetClientID());
					camera.Add<tec::Velocity>();
				});
				on_connect.detach();
				gui.HideWindow("connect_window");
			}
			else {
				log->error("Failed to connect to " + ip.str());
			}
		}
		ImGui::End();
		ImGui::SetWindowSize("Connect to Server", ImVec2(0, 0));
	});

	gui.AddWindowDrawFunction("sample_window", [ ] () {
		ImGui::ShowTestWindow();
	});

	gui.AddWindowDrawFunction("active_entity", [ ] () {
		if (tec::active_entity != 0) {
			ImGui::SetTooltip("#%i", tec::active_entity);
		}
	});
	gui.ShowWindow("active_entity");
	gui.AddWindowDrawFunction("main_menu", [&os, &connection, &gui] () {
		if (ImGui::BeginMainMenuBar()) {
			if (ImGui::BeginMenu("File")) {
				if (ImGui::MenuItem("Load PROTO", "CTRL+L")) { }
				if (ImGui::MenuItem("Reload PROTO", "CTRL+R")) {
					//tec::ProtoLoad();
				}
				if (ImGui::MenuItem("Save PROTO", "CTRL+S")) {
					tec::ProtoSave();
				}
				ImGui::Separator();
				if (ImGui::MenuItem("Quit", "Alt+F4")) {
					tec::ProtoSave();
					os.Quit();
				}
				if (ImGui::MenuItem("Quit w/o Saving", "Alt+F4")) {
					os.Quit();
				}
				ImGui::EndMenu();
			}
			if (ImGui::BeginMenu("Edit")) {
				if (ImGui::MenuItem("Undo", "CTRL+Z")) { }
				if (ImGui::MenuItem("Redo", "CTRL+Y", false, false)) { }  // Disabled item
				ImGui::Separator();
				if (ImGui::MenuItem("Cut", "CTRL+X")) { }
				if (ImGui::MenuItem("Copy", "CTRL+C")) { }
				if (ImGui::MenuItem("Paste", "CTRL+V")) { }
				ImGui::EndMenu();
			}
			if (ImGui::BeginMenu("Windows")) {
				bool visible = gui.IsWindowVisible("connect_window");
				if (ImGui::MenuItem("Connect", "", visible)) {
					if (visible) {
						gui.HideWindow("connect_window");
					}
					else {
						gui.ShowWindow("connect_window");
					}
				}
				visible = gui.IsWindowVisible("entity_tree");
				if (ImGui::MenuItem("Entity Tree", "", gui.IsWindowVisible("entity_tree"))) {
					if (visible) {
						gui.HideWindow("entity_tree");
					}
					else {
						gui.ShowWindow("entity_tree");
					}
				}
				ImGui::EndMenu();
			}
			ImGui::Text("Ping %i", connection.GetAveragePing());
			ImGui::EndMainMenuBar();
		}
	});
	gui.ShowWindow("main_menu");
	gui.AddWindowDrawFunction("ping_times", [&connection] () {
		ImGui::PushStyleColor(ImGuiCol_WindowBg, ImVec4(0, 0, 0, 0));
		ImGui::Begin("ping_times", false, ImGuiWindowFlags_NoResize | ImGuiWindowFlags_NoMove | ImGuiWindowFlags_NoCollapse | ImGuiWindowFlags_NoTitleBar | ImGuiWindowFlags_NoInputs);
		static float arr[10];
		std::list<tec::networking::ping_time_t> recent_pings = connection.GetRecentPings();
		std::size_t i = 0;
		for (tec::networking::ping_time_t ping : recent_pings) {
			arr[i++] = static_cast<float>(ping);
		}
		ImGui::PlotHistogram("Ping", arr, 10, 0, nullptr, 0.0f, 100.0f);
		ImGui::SetWindowPos("ping_times", ImVec2(ImGui::GetIO().DisplaySize.x - ImGui::GetWindowSize().x - 10, 20));
		ImGui::End();
		ImGui::SetWindowSize("ping_times", ImVec2(0, 0));
		ImGui::PopStyleColor();
	});
	gui.ShowWindow("ping_times");
	gui.AddWindowDrawFunction("entity_tree", [&ent_tree_widget] () {
		ent_tree_widget.Draw();
	});

	gui.AddWindowDrawFunction("console", [&console] () {
		console.Draw();
	});
	gui.ShowWindow("console");

	double delta = os.GetDeltaTime();
	double mouse_x, mouse_y;
	while (!os.Closing()) {
		os.OSMessageLoop();
		delta = os.GetDeltaTime();

		tec::ComponentUpdateSystemList::UpdateAll(frame_id);

		std::thread ss_thread([&] () {
			ss.Update(delta);
		});
		std::thread vv_thread([&] () {
			vox_sys.Update(delta);
		});

		flistener.Update(delta);

		simulation.Simulate(delta);
		vcs.Update(delta);

		std::map<tec::eid, std::map<tec::tid, tec::proto::Component>>&& results = simulation.GetResults();
		if (results.find(connection.GetClientID()) != results.end()) {
			tec::proto::Entity entity;
			entity.set_id(connection.GetClientID());
			for (const auto& compoennt_update : results.at(connection.GetClientID())) {
				tec::proto::Component* comp = entity.add_components();
				*comp = compoennt_update.second;
			}
			tec::networking::ServerMessage msg;
			msg.SetBodyLength(entity.ByteSize());
			entity.SerializeToArray(msg.GetBodyPTR(), msg.GetBodyLength());
			msg.SetMessageType(tec::networking::ENTITY_UPDATE);
			msg.encode_header();
			connection.Send(msg);
		}

		rs.Update(delta);

		ss_thread.join();
		vv_thread.join();

<<<<<<< HEAD
		lua_sys.Update(delta);
		
		camera_controller.Update(delta);
=======
		if (camera_controller) {
			camera_controller->Update(delta);
		}
>>>>>>> cffe06d8

		os.GetMousePosition(&mouse_x, &mouse_y);
		tec::active_entity = ps.RayCastMousePick(connection.GetClientID(), mouse_x, mouse_y,
			static_cast<float>(os.GetWindowWidth()), static_cast<float>(os.GetWindowHeight()));
		//ps.DebugDraw();

		gui.Update(delta);
		console.Update(delta);

		os.SwapBuffers();
		frame_id++;
	}

	connection.Disconnect();
	connection.StopRead();
	if (asio_thread) {
		asio_thread->join();
	}
	if (sync_thread) {
		sync_thread->join();
	}

	if (camera_controller) {
		delete camera_controller;
	}

	return 0;
}<|MERGE_RESOLUTION|>--- conflicted
+++ resolved
@@ -374,15 +374,11 @@
 		ss_thread.join();
 		vv_thread.join();
 
-<<<<<<< HEAD
 		lua_sys.Update(delta);
-		
-		camera_controller.Update(delta);
-=======
+
 		if (camera_controller) {
 			camera_controller->Update(delta);
 		}
->>>>>>> cffe06d8
 
 		os.GetMousePosition(&mouse_x, &mouse_y);
 		tec::active_entity = ps.RayCastMousePick(connection.GetClientID(), mouse_x, mouse_y,
