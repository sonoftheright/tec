#include "components/collisionbody.hpp"
#include "physics-system.hpp"
#include "resources/mesh.hpp"
#include "entity.hpp"
#include "components/transforms.hpp"

#include <BulletCollision/Gimpact/btGImpactShape.h>

namespace tec {
	std::unique_ptr<btTriangleMesh> GenerateTriangleMesh(std::shared_ptr<MeshFile> mesh_file) {
		auto btmesh = std::unique_ptr<btTriangleMesh>(new btTriangleMesh());
		if (!mesh_file) {
			return nullptr;
		}
		for (std::size_t mesh_i = 0; mesh_i < mesh_file->GetMeshCount(); ++mesh_i) {
			Mesh* mesh = mesh_file->GetMesh(mesh_i);
			for (ObjectGroup* objgroup : mesh->object_groups) {
				btmesh->preallocateVertices(mesh->verts.size());
				btmesh->preallocateIndices(objgroup->indices.size());
				for (std::size_t face_i = 0; face_i < objgroup->indices.size(); ++face_i) {
					const VertexData& v1 = mesh->verts[objgroup->indices[face_i]];
					const VertexData& v2 = mesh->verts[objgroup->indices[++face_i]];
					const VertexData& v3 = mesh->verts[objgroup->indices[++face_i]];
					btmesh->addTriangle(
						btVector3(v1.position.x, v1.position.y, v1.position.z),
						btVector3(v2.position.x, v2.position.y, v2.position.z),
						btVector3(v3.position.x, v3.position.y, v3.position.z), false);
				}
			}
		}

		return std::move(btmesh);
	}
	CollisionBody::CollisionBody(COLLISION_SHAPE collision_shape) : collision_shape(collision_shape),
		new_collision_shape(collision_shape), mass(0.0), radius(1.0f), height(1.0f), disable_deactivation(false),
		disable_rotation(false), transform_updated(true), half_extents(btVector3(1.0, 1.0, 1.0)) { }

	CollisionBody::~CollisionBody() { }

	void CollisionBody::Out(proto::Component* target) {
		proto::CollisionBody* comp = target->mutable_collision_body();
		comp->set_disable_deactivation(this->disable_deactivation);
		comp->set_disable_rotation(this->disable_rotation);
		comp->set_mass(static_cast<float>(this->mass));
<<<<<<< HEAD
		switch (this->collision_shape) {
=======
		switch (this->new_collision_shape) {
>>>>>>> cffe06d8
			case COLLISION_SHAPE::BOX:
				{
					proto::CollisionBody::Box* box = comp->mutable_box();
					box->set_x_extent(static_cast<float>(this->half_extents.x()));
					box->set_y_extent(static_cast<float>(this->half_extents.y()));
					box->set_z_extent(static_cast<float>(this->half_extents.z()));
				}
				break;
			case COLLISION_SHAPE::SPHERE:
				{
					proto::CollisionBody::Sphere* sphere = comp->mutable_sphere();
					sphere->set_radius(this->radius);
				}
				break;
			case COLLISION_SHAPE::CAPSULE:
				{
					proto::CollisionBody::Capsule* capsule = comp->mutable_capsule();
					capsule->set_radius(this->radius);
					capsule->set_height(this->height);
				}
				break;
		}
	}

	void CollisionBody::In(const proto::Component& source) {
		const proto::CollisionBody& comp = source.collision_body();
		switch (comp.shape_case()) {
			case proto::CollisionBody::ShapeCase::kBox:
				this->new_collision_shape = BOX;
				this->half_extents = btVector3(comp.box().x_extent(), comp.box().y_extent(), comp.box().z_extent());
				break;
			case proto::CollisionBody::ShapeCase::kSphere:
				this->new_collision_shape = SPHERE;
				this->radius = comp.sphere().radius();
				break;
			case proto::CollisionBody::ShapeCase::kCapsule:
				this->new_collision_shape = CAPSULE;
				this->radius = comp.capsule().radius();
				this->height = comp.capsule().height();
				break;

		}

		if (comp.has_disable_deactivation()) {
			this->disable_deactivation = comp.disable_deactivation();
		}
		if (comp.has_disable_rotation()) {
			this->disable_rotation = comp.disable_rotation();
		}
		if (comp.has_mass()) {
			this->mass = comp.mass();
		}
	}

	ReflectionComponent CollisionBody::Reflection(CollisionBody* val) {
		ReflectionComponent refcomp;
		Property fprop(Property::FLOAT);
		(refcomp.properties["Mass"] = fprop).Set<float>(static_cast<float>(val->mass));
		refcomp.properties["Mass"].update_func = [val] (Property& prop) { val->mass = prop.Get<float>(); };
		static std::vector<std::string> choices = {"BOX", "SPHERE", "CAPSULE"};
		std::string current_shape;
		switch (val->collision_shape) {
			case SPHERE:
				current_shape = "SPHERE";
				(refcomp.properties["radius"] = fprop).Set<float>(val->radius);
				refcomp.properties["radius"].update_func = [val] (Property& prop) {
					val->radius = prop.Get<float>();
					static_cast<btSphereShape*>(val->shape.get())->setUnscaledRadius(val->radius);
				};
				break;
			case BOX:
				current_shape = "BOX";
				(refcomp.properties["extent_x"] = fprop).Set<float>(static_cast<float>(val->half_extents.x()));
				refcomp.properties["extent_x"].update_func = [val] (Property& prop) {
					val->half_extents.setX(prop.Get<float>());
					static_cast<btBoxShape*>(val->shape.get())->setImplicitShapeDimensions(val->half_extents);
				};
				(refcomp.properties["extent_y"] = fprop).Set<float>(static_cast<float>(val->half_extents.y()));
				refcomp.properties["extent_y"].update_func = [val] (Property& prop) {
					val->half_extents.setY(prop.Get<float>());
					static_cast<btBoxShape*>(val->shape.get())->setImplicitShapeDimensions(val->half_extents);
				};
				(refcomp.properties["extent_z"] = fprop).Set<float>(static_cast<float>(val->half_extents.z()));
				refcomp.properties["extent_z"].update_func = [val] (Property& prop) {
					val->half_extents.setZ(prop.Get<float>());
					static_cast<btBoxShape*>(val->shape.get())->setImplicitShapeDimensions(val->half_extents);
				};
				break;
			case CAPSULE:
				current_shape = "CAPSULE";
				(refcomp.properties["radius"] = fprop).Set<float>(val->radius);
				refcomp.properties["radius"].update_func = [val] (Property& prop) {
					val->radius = prop.Get<float>();
					static_cast<btCapsuleShape*>(val->shape.get())->setImplicitShapeDimensions(
						btVector3(val->radius, 0.5f * val->height, val->radius));
				};
				(refcomp.properties["height"] = fprop).Set<float>(val->height);
				refcomp.properties["height"].update_func = [val] (Property& prop) {
					val->height = prop.Get<float>();
					static_cast<btCapsuleShape*>(val->shape.get())->setImplicitShapeDimensions(
						btVector3(val->radius, 0.5f * val->height, val->radius));
				};
				break;
		}
		radio_t shape_choices = std::make_pair(std::ref(choices), current_shape);
		Property rprop(Property::RADIO);
		(refcomp.properties["Shape"] = rprop).Set<radio_t>(shape_choices);
		refcomp.properties["Shape"].update_func = [val] (Property& prop) {
			radio_t shape_choices = prop.Get<radio_t>();
			if (shape_choices.second == "BOX") {
				val->new_collision_shape = BOX;
			}
			else if (shape_choices.second == "SPHERE") {
				val->new_collision_shape = SPHERE;
			}
			else if (shape_choices.second == "CAPSULE") {
				val->new_collision_shape = CAPSULE;
			}
		};
		Property prop(Property::BOOLEAN);
		(refcomp.properties["Disable Deactivation"] = prop).Set<bool>(val->disable_deactivation);
		refcomp.properties["Disable Deactivation"].update_func = [val] (Property& prop) { val->disable_deactivation = prop.Get<bool>(); };
		(refcomp.properties["Disable Rotation"] = prop).Set<bool>(val->disable_rotation);
		refcomp.properties["Disable Rotation"].update_func = [val] (Property& prop) { val->disable_rotation = prop.Get<bool>(); };
		return std::move(refcomp);
	}

	CollisionMesh::CollisionMesh(std::shared_ptr<MeshFile> mesh, bool dynamic) : CollisionBody((dynamic ? DYNAMIC_MESH : STATIC_MESH)), mesh_file(mesh) {
		if (!mesh) {
			return;
		}
		this->mesh_file = mesh;
		this->mesh = GenerateTriangleMesh(this->mesh_file);
		if (!this->mesh) {
			return;
		}
		glm::vec3 entity_scale(1.0);
		switch (this->collision_shape) {
			case STATIC_MESH:
				{
					auto mesh_shape = std::make_shared<btBvhTriangleMeshShape>(this->mesh.get(), true);
					mesh_shape->setLocalScaling(btVector3(entity_scale.x, entity_scale.y, entity_scale.z));
					this->shape = mesh_shape;
				}

				// Static BvhTriangleMehes must have a mass of 0.
				this->mass = 0;
				break;
			case DYNAMIC_MESH:
				{
					auto mesh_shape = std::make_shared<btGImpactMeshShape>(this->mesh.get());
					mesh_shape->setLocalScaling(btVector3(entity_scale.x, entity_scale.y, entity_scale.z));
					mesh_shape->updateBound();
					this->shape = mesh_shape;
				}
				break;
		}
	}
}<|MERGE_RESOLUTION|>--- conflicted
+++ resolved
@@ -42,11 +42,7 @@
 		comp->set_disable_deactivation(this->disable_deactivation);
 		comp->set_disable_rotation(this->disable_rotation);
 		comp->set_mass(static_cast<float>(this->mass));
-<<<<<<< HEAD
-		switch (this->collision_shape) {
-=======
 		switch (this->new_collision_shape) {
->>>>>>> cffe06d8
 			case COLLISION_SHAPE::BOX:
 				{
 					proto::CollisionBody::Box* box = comp->mutable_box();
