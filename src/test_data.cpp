--- conflicted
+++ resolved
@@ -143,7 +143,8 @@
 
 		auto voxvol = VoxelVolume::Create(100, "bob");
 		auto voxvol_shared = voxvol.lock();
-		auto pixbuf = PixelBuffer::Create("metal_wall", "assets/metal_wall.png");
+		FilePath metal_wall_filename = FilePath::GetAssetPath("metal_wall.png");
+		auto pixbuf = PixelBuffer::Create("metal_wall", metal_wall_filename);
 		auto tex = std::make_shared<TextureObject>(pixbuf);
 		TextureMap::Set("metal_wall", tex);
 
@@ -206,19 +207,6 @@
 			camera.Add<Velocity>();
 		}
 	}
-<<<<<<< HEAD
-
-	void ProtoLoadEntity(std::string fname) {
-		std::fstream input(fname, std::ios::in | std::ios::binary);
-		proto::Entity entity;
-		entity.ParseFromIstream(&input);
-		eid entity_id = entity.id();
-		for (int i = 0; i < entity.components_size(); ++i) {
-			const proto::Component& comp = entity.components(i);
-			if (in_functors.find(comp.component_case()) != in_functors.end()) {
-				in_functors[comp.component_case()](entity, comp);
-				entity_out_functors[entity_id].insert(&out_functors.at(comp.component_case()));
-=======
 	
 	// NOTE : This would be change on a future, not ? Actually is loading/saving from assets (where not is supossed to be write by a user)
 
@@ -235,7 +223,6 @@
 					in_functors[comp.component_case()](entity, comp);
 					entity_out_functors[entity_id].insert(&out_functors.at(comp.component_case()));
 				}
->>>>>>> 4dac3ca7
 			}
 		}
 		else {
@@ -277,7 +264,6 @@
 				std::fstream entity_output(entity_filename.GetNativePath(), std::ios::out | std::ios::trunc | std::ios::binary);
 				entity.SerializeToOstream(&entity_output);
 				elist.add_entity_file_list(fname);
-				//out_functors[proto::Component::ComponentCase::kCollisionBody](entity);
 			}
 			elist.SerializeToOstream(&output);
 		}
