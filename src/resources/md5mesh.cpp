#include "resources/md5mesh.hpp"

#include <fstream>
#include <memory>
#include <sstream>

#include <glm/glm.hpp>
#include <glm/gtc/matrix_transform.hpp>

#include "graphics/texture-object.hpp"

namespace tec {
	/**
	 * \brief Cleans an input string by removing certain grouping characters.
	 *
	 * These characters include ", ', (, and ).
	 * \param[in] std::string str The string to clean.
	 * \return The cleaned string
	 */
	std::string CleanString(std::string str) {
		while (str.find("(") != std::string::npos) {
			str.replace(str.find("("), 1, "");
		}
		while (str.find(")") != std::string::npos) {
			str.replace(str.find(")"), 1, "");
		}
		while (str.find("\"") != std::string::npos) {
			str.replace(str.find("\""), 1, "");
		}
		while (str.find("\'") != std::string::npos) {
			str.replace(str.find("\'"), 1, "");
		}

		return str;
	}

	void MD5Mesh::Joint::ComputeW() {
		float t = 1.0f -
			(this->orientation[0] * this->orientation[0]) -
			(this->orientation[1] * this->orientation[1]) -
			(this->orientation[2] * this->orientation[2]);

		if (t < 0.0f) {
			this->orientation[3] = 0.0f;
		}
		else {
			this->orientation[3] = -sqrt(t);
		}
	}

	/**
	 * \brief Parses a joint line.
	 *
	 * joints {
	 *   "name" parent(pos.x pos.y pos.z) (orient.x orient.y orient.z)
	 *   ...
	 * }
	 * \param[in] std::stringstream& ss The stream that contains the joint to parse.
	 * \return The parsed joint or a default one if the parsing failed.
	 */
	MD5Mesh::Joint ParseJoint(std::stringstream& ss) {
		MD5Mesh::Joint j;
		ss >> j.name;
		ss >> j.parent;
		ss >> j.position[0]; ss >> j.position[1]; ss >> j.position[2];
		ss >> j.orientation[0]; ss >> j.orientation[1]; ss >> j.orientation[2];
		j.ComputeW();

		glm::mat4x4 boneTranslation = glm::translate(glm::mat4(1.0f), j.position);
		glm::mat4x4 boneRotation = glm::toMat4(j.orientation);

		j.bind_pose = (boneTranslation * boneRotation);
		j.bind_pose_inverse = glm::inverse(j.bind_pose);

		return j;
	}

	/**
	 * \brief Parses a vertex line.
	 *
	 * vert vertIndex ( s t ) startWeight countWeight
	 * \param[in] std::stringstream& ss The stream that contains the vertex to parse.
	 * \return The parsed vertex or a default one if the parsing failed.
	 */
	MD5Mesh::Vertex ParseVertex(std::stringstream& ss) {
		MD5Mesh::Vertex v;
		int index;
		ss >> index;
		ss >> v.uv[0]; ss >> v.uv[1];
		ss >> v.startWeight; ss >> v.weight_count;
		return v;
	}

	/**
	 * \brief Parses a triangle line.
	 *
	 * tri triIndex vertIndex[0] vertIndex[1] vertIndex[2]
	 * \param[in] std::stringstream& ss The stream that contains the triangle to parse.
	 * \return The parsed triangle or a default one if the parsing failed.
	 */
	MD5Mesh::Triangle ParseTriangle(std::stringstream& ss) {
		MD5Mesh::Triangle t;
		int index;
		ss >> index;
		ss >> t.verts[0]; ss >> t.verts[1]; ss >> t.verts[2];
		return t;
	}

	/**
	 * \brief Parses a weight line.
	 *
	 * weight weightIndex joint bias ( pos.x pos.y pos.z )
	 * \param[in] std::stringstream& ss The stream that contains the weight to parse.
	 * \return The parsed weight or a default one if the parsing failed.
	 */
	MD5Mesh::Weight ParsesWeight(std::stringstream& ss) {
		MD5Mesh::Weight w;
		int index;
		ss >> index;
		ss >> w.joint;
		ss >> w.bias;
		ss >> w.position[0]; ss >> w.position[1]; ss >> w.position[2];
		return w;
	}

	std::shared_ptr<MD5Mesh> MD5Mesh::Create(const FilePath& fname) {
		auto mesh = std::make_shared<MD5Mesh>();
<<<<<<< HEAD
		mesh->fname = fname;

		mesh->SetName(fname);
=======
		mesh->SetFileName(fname);
		mesh->SetName(fname.SubpathFrom("assets").toGenericString());
>>>>>>> 4dac3ca7

		if (mesh->Parse()) {
			mesh->CalculateVertexPositions();
			mesh->CalculateVertexNormals();
			mesh->UpdateIndexList();
<<<<<<< HEAD

			MeshMap::Set(fname, mesh);

=======
			
			MeshMap::Set(mesh->GetName(), mesh);
			
>>>>>>> 4dac3ca7
			return mesh;
		}

		return nullptr;
	}

	bool MD5Mesh::Parse() {
		if (!this->path.isValidPath() || ! this->path.FileExists()) {
			// Can't open the file!
			return false;
		}
		auto base_path = this->path.BasePath();
		
		std::ifstream f(this->path.GetNativePath(), std::ios::in);
		if (!f.is_open()) {
			return false;
		}

		std::string line;
		while (std::getline(f, line)) {
			std::stringstream ss(line);
			std::string identifier;

			ss >> identifier;
			if (identifier == "MD5Version") {
				int version;
				ss >> version;

				if (version != 10) {
					return false;
				}
			}
			else if (identifier == "numJoints") {
				int njoints;
				ss >> njoints;
				this->joints.reserve(njoints);
			}
			else if (identifier == "numMeshes") {
				int nmeshes;
				ss >> nmeshes;
				this->meshes_internal.reserve(nmeshes);
			}
			else if (identifier == "joints") {
				while (std::getline(f, line)) {
					if (line.find("\"") != std::string::npos) {
						ss.str(CleanString(line));
						Joint joint(ParseJoint(ss));
						this->joints.push_back(std::move(joint));
					}
					// Check if the line contained the closing brace. This is done after parsing
					// as the line might have the ending brace on it.
					if (line.find("}") != std::string::npos) {
						break;
					}
				}
			}
			else if (identifier == "mesh") {
				InternalMesh mesh;
				while (std::getline(f, line)) {
					std::string line2 = CleanString(line);
					ss.str(line2);
					ss.clear();
					identifier.clear();

					ss >> identifier;

					if (identifier == "shader") {
						ss >> mesh.shader;
						auto filename = base_path / mesh.shader;
						if (!TextureMap::Has(mesh.shader)) {
							auto pixbuf = PixelBuffer::Create(mesh.shader, filename);
							auto tex = std::make_shared<TextureObject>(pixbuf);
							TextureMap::Set(mesh.shader, tex);
						}
					}
					else if (identifier == "numverts") {
						int nverts;
						ss >> nverts;
						mesh.verts.reserve(nverts);
					}
					else if (identifier == "vert") {
						mesh.verts.push_back(ParseVertex(ss));
					}
					else if (identifier == "numtris") {
						int ntris;
						ss >> ntris;
						mesh.tris.reserve(ntris);
					}
					else if (identifier == "tri") {
						mesh.tris.push_back(ParseTriangle(ss));
					}
					else if (identifier == "numweights") {
						int nweights;
						ss >> nweights;
						mesh.weights.reserve(nweights);
					}
					else if (identifier == "weight") {
						mesh.weights.push_back(ParsesWeight(ss));
					}
					// Check if the line contained the closing brace. This is done after parsing
					// as the line might have the ending brace on it.
					if (line.find("}") != std::string::npos) {
						this->meshes_internal.push_back(std::move(mesh));
						break;
					}
				}
			}
		}

		return true;
	}

	void MD5Mesh::CalculateVertexPositions() {
		if (this->meshes.size() < this->meshes_internal.size()) {
			this->meshes.reserve(this->meshes_internal.size());
			for (size_t i = this->meshes.size(); i < this->meshes_internal.size(); ++i) {
				CreateMesh();
			}
		}

		for (size_t i = 0; i < this->meshes_internal.size(); ++i) {
			Mesh* mesh = this->meshes[i];
			InternalMesh& int_mesh = this->meshes_internal[i];
			if (mesh->verts.size() < int_mesh.verts.size()) {
				mesh->verts.resize(int_mesh.verts.size());
			}
			for (size_t j = 0; j < int_mesh.verts.size(); ++j) {
				VertexData vdata;

				// Compute vertex position based on joint position.
				for (size_t k = 0; k < int_mesh.verts[j].weight_count; ++k) {
					Weight& weight = int_mesh.weights[int_mesh.verts[j].startWeight + k];

					/* Calculate transformed vertex for this weight */
					glm::vec3 wv = this->joints[weight.joint].orientation * weight.position;

					/* the sum of all weight->bias should be 1.0 */
					vdata.position += (this->joints[weight.joint].position + wv) * weight.bias;
					vdata.bone_indicies[k] = weight.joint;
					vdata.bone_weights[k] = weight.bias;
				}

				// Cache the calculated position for later
				int_mesh.verts[j].position = vdata.position;

				// Copy the texture coordinates
				vdata.uv = int_mesh.verts[j].uv;

				mesh->verts[j] = vdata;
			}
		}
	}

	void MD5Mesh::CalculateVertexNormals() {
		if (this->meshes.size() < this->meshes_internal.size()) {
			this->meshes.reserve(this->meshes_internal.size());
			for (size_t i = this->meshes.size(); i < this->meshes_internal.size(); ++i) {
				CreateMesh();
			}
		}

		for (size_t i = 0; i < this->meshes_internal.size(); ++i) {
			Mesh* mesh = this->meshes[i];
			InternalMesh& int_mesh = this->meshes_internal[i];
			if (mesh->verts.size() < int_mesh.verts.size()) {
				mesh->verts.resize(int_mesh.verts.size());
				// If we need to resize here then we will need to calculate the vertex positions again.
				CalculateVertexPositions();
			}
			// Loop through all triangles and calculate the normal of each triangle
			for (size_t j = 0; j < int_mesh.tris.size(); ++j) {
				glm::vec3 v0 = int_mesh.verts[int_mesh.tris[j].verts[0]].position;
				glm::vec3 v1 = int_mesh.verts[int_mesh.tris[j].verts[1]].position;
				glm::vec3 v2 = int_mesh.verts[int_mesh.tris[j].verts[2]].position;

				glm::vec3 normal = glm::cross(v2 - v0, v1 - v0);

				int_mesh.verts[int_mesh.tris[j].verts[0]].normal += normal;
				int_mesh.verts[int_mesh.tris[j].verts[1]].normal += normal;
				int_mesh.verts[int_mesh.tris[j].verts[2]].normal += normal;
			}

			// Now normalize all the normals
			for (size_t j = 0; j < int_mesh.verts.size(); ++j) {
				Vertex& vert = int_mesh.verts[j];

				glm::vec3 normal = glm::normalize(vert.normal);
				mesh->verts[j].normal = normal;

				// Reset the normal to calculate the bind-pose normal in joint space
				vert.normal = glm::vec3(0);

				// Put the bind-pose normal into joint-local space
				// so the animated normal can be computed faster later
				for (size_t j = 0; j < vert.weight_count; ++j) {
					const Weight& weight = int_mesh.weights[vert.startWeight + j];
					vert.normal += (normal * this->joints[weight.joint].orientation) * weight.bias;
				}
			}
		}
	}

	void MD5Mesh::UpdateIndexList() {
		if (this->meshes.size() < this->meshes_internal.size()) {
			this->meshes.reserve(this->meshes_internal.size());
			for (size_t i = this->meshes.size(); i < this->meshes_internal.size(); ++i) {
				CreateMesh();
			}
		}

		for (size_t i = 0; i < this->meshes_internal.size(); ++i) {
			const InternalMesh& int_mesh = this->meshes_internal[i];
			if (this->meshes[i]->object_groups.size() == 0) {
				this->meshes[i]->object_groups.push_back(new ObjectGroup());
			}
			ObjectGroup* objgroup = this->meshes[i]->object_groups[0];
			std::string material_name = int_mesh.shader;
			material_name = material_name.substr(
				material_name.find_last_of("/") + 1,
				material_name.find_last_of(".") -
				material_name.find_last_of("/") - 1)
				+ "_material";
			if (objgroup->indicies.size() < int_mesh.tris.size()) {
				objgroup->indicies.reserve(int_mesh.tris.size() * 3);
			}
			for (size_t j = 0; j < int_mesh.tris.size(); ++j) {
				objgroup->indicies.push_back(int_mesh.tris[j].verts[0]);
				objgroup->indicies.push_back(int_mesh.tris[j].verts[1]);
				objgroup->indicies.push_back(int_mesh.tris[j].verts[2]);
			}
			MaterialGroup mat_group = {0, objgroup->indicies.size(), material_name};
			mat_group.textures.push_back(int_mesh.shader);
			objgroup->material_groups.push_back(std::move(mat_group));
		}
	}
}<|MERGE_RESOLUTION|>--- conflicted
+++ resolved
@@ -125,28 +125,14 @@
 
 	std::shared_ptr<MD5Mesh> MD5Mesh::Create(const FilePath& fname) {
 		auto mesh = std::make_shared<MD5Mesh>();
-<<<<<<< HEAD
-		mesh->fname = fname;
-
-		mesh->SetName(fname);
-=======
 		mesh->SetFileName(fname);
 		mesh->SetName(fname.SubpathFrom("assets").toGenericString());
->>>>>>> 4dac3ca7
 
 		if (mesh->Parse()) {
 			mesh->CalculateVertexPositions();
 			mesh->CalculateVertexNormals();
 			mesh->UpdateIndexList();
-<<<<<<< HEAD
-
-			MeshMap::Set(fname, mesh);
-
-=======
-			
 			MeshMap::Set(mesh->GetName(), mesh);
-			
->>>>>>> 4dac3ca7
 			return mesh;
 		}
 
